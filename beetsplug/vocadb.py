--- conflicted
+++ resolved
@@ -86,13 +86,8 @@
             if not (
                 item.get("data_source") == self.db_name and item.mb_trackid.isnumeric()
             ):
-<<<<<<< HEAD
-                self._log.info(
+                self._log.debug(
                     "Skipping non-{0} singleton: {1}", self.db_name, item_formatted
-=======
-                self._log.debug(
-                    "Skipping non-{0} singleton: {1}", VOCADB_NAME, item_formatted
->>>>>>> d743096e
                 )
                 continue
             track_info = self.track_for_id(item.mb_trackid)
@@ -123,13 +118,8 @@
             if not (
                 album.get("data_source") == self.db_name and album.mb_albumid.isnumeric()
             ):
-<<<<<<< HEAD
-                self._log.info(
+                self._log.debug(
                     "Skipping non-{0} album: {1}", self.db_name, album_formatted
-=======
-                self._log.debug(
-                    "Skipping non-{0} album: {1}", VOCADB_NAME, album_formatted
->>>>>>> d743096e
                 )
                 continue
             album_info = self.album_for_id(album.mb_albumid)
