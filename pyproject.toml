[project]
name = "beets-vocadb"
version = "0.0.1"
description = "Plugins for beets to use VocaDB, UtaiteDB and TouhouDB as autotagger sources."
authors = [
<<<<<<< HEAD
    { name = "prTopi", email = "17724308+prTopi@users.noreply.github.com" },
]
license = { text = "MIT" }
=======
  { name = "prTopi", email = "17724308+prTopi@users.noreply.github.com" },
  { name = "amogus07", email = "78656278+amogus07@users.noreply.github.com" },
]
license = { file = "LICENSE" }
readme = "README.md"
>>>>>>> 5fe9cff9
classifiers = [
    "Topic :: Multimedia :: Sound/Audio",
    "Topic :: Multimedia :: Sound/Audio :: Players :: MP3",
    "License :: OSI Approved :: MIT License",
    "Environment :: Console",
    "Programming Language :: Python :: 3",
    "Programming Language :: Python :: 3.9",
    "Programming Language :: Python :: 3.10",
    "Programming Language :: Python :: 3.11",
    "Programming Language :: Python :: 3.12",
]
dependencies = [
  "beets",
]
<<<<<<< HEAD
dynamic = ["readme", "dependencies"]

[tool.basedpyright]
pythonVersion = "3.10"

[tool.setuptools.dynamic]
readme = { file = ["README.md"] }
dependencies = { file = ["requirements.txt"] }

[tool.setuptools.packages.find]
exclude = ["typings"]
=======
>>>>>>> 5fe9cff9

[build-system]
requires = ["setuptools"]
build-backend = "setuptools.build_meta"<|MERGE_RESOLUTION|>--- conflicted
+++ resolved
@@ -3,17 +3,11 @@
 version = "0.0.1"
 description = "Plugins for beets to use VocaDB, UtaiteDB and TouhouDB as autotagger sources."
 authors = [
-<<<<<<< HEAD
     { name = "prTopi", email = "17724308+prTopi@users.noreply.github.com" },
-]
-license = { text = "MIT" }
-=======
-  { name = "prTopi", email = "17724308+prTopi@users.noreply.github.com" },
-  { name = "amogus07", email = "78656278+amogus07@users.noreply.github.com" },
+    { name = "amogus07", email = "78656278+amogus07@users.noreply.github.com" },
 ]
 license = { file = "LICENSE" }
 readme = "README.md"
->>>>>>> 5fe9cff9
 classifiers = [
     "Topic :: Multimedia :: Sound/Audio",
     "Topic :: Multimedia :: Sound/Audio :: Players :: MP3",
@@ -26,22 +20,15 @@
     "Programming Language :: Python :: 3.12",
 ]
 dependencies = [
-  "beets",
+    "beets",
+    "typing_extensions; python_version < '3.12'",
 ]
-<<<<<<< HEAD
-dynamic = ["readme", "dependencies"]
 
 [tool.basedpyright]
-pythonVersion = "3.10"
-
-[tool.setuptools.dynamic]
-readme = { file = ["README.md"] }
-dependencies = { file = ["requirements.txt"] }
+pythonVersion = "3.9"
 
 [tool.setuptools.packages.find]
 exclude = ["typings"]
-=======
->>>>>>> 5fe9cff9
 
 [build-system]
 requires = ["setuptools"]
